--- conflicted
+++ resolved
@@ -111,24 +111,20 @@
         if values.ndim != 2:
             raise TypeError("Values must be a 2D list/array")
 
-<<<<<<< HEAD
         super().__init__(variables, cardinality, values.flatten('C'))
-=======
-        super(TabularCPD, self).__init__(variables, cardinality, values.flatten('C'))
-        
+
     def __repr__(self):
         if not self.evidence:
             str_1 = '<TabularCPD representing P({variable}:{cardinality}) at {address}>'\
-                .format(variable=self.variable, cardinality=self.variable_card, address=str(repr(hex(id(self)))))
+                .format(variable=self.variable, cardinality=self.variable_card, address=hex(id(self)))
             return str_1
         else:
             str_2 = ', '.join(['{variable}:{cardinality}'.format(variable=variable, cardinality=cardinality)
                                for variable, cardinality in zip(self.evidence, self.evidence_card)])
             str_1 = '<TabularCPD representing P({variable}:{cardinality} |{string2}) at {address}>'\
                 .format(variable=self.variable, cardinality=self.variable_card, string2=str_2,
-                        address=str(repr(hex(id(self)))))
+                        address=hex(id(self)))
             return str_1
->>>>>>> 8ca93da9
 
     def get_cpd(self):
         """
