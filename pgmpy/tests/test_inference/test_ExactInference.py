import unittest
import numpy as np
import numpy.testing as np_test
from pgmpy.inference import VariableElimination
from pgmpy.inference import BeliefPropagation
from pgmpy.models import BayesianModel
from pgmpy.models import JunctionTree
from pgmpy.factors import TabularCPD
from pgmpy.factors import Factor


class TestVariableElimination(unittest.TestCase):
    def setUp(self):
        self.bayesian_model = BayesianModel([('A', 'J'), ('R', 'J'), ('J', 'Q'),
                                             ('J', 'L'), ('G', 'L')])
        cpd_a = TabularCPD('A', 2, [[0.2], [0.8]])
        cpd_r = TabularCPD('R', 2, [[0.4], [0.6]])
        cpd_j = TabularCPD('J', 2,
                           [[0.9, 0.6, 0.7, 0.1],
                            [0.1, 0.4, 0.3, 0.9]],
                           ['R', 'A'], [2, 2])
        cpd_q = TabularCPD('Q', 2,
                           [[0.9, 0.2],
                            [0.1, 0.8]],
                           ['J'], [2])
        cpd_l = TabularCPD('L', 2,
                           [[0.9, 0.45, 0.8, 0.1],
                            [0.1, 0.55, 0.2, 0.9]],
                           ['G', 'J'], [2, 2])
        cpd_g = TabularCPD('G', 2, [[0.6], [0.4]])
        self.bayesian_model.add_cpds(cpd_a, cpd_g, cpd_j, cpd_l, cpd_q, cpd_r)

        self.bayesian_inference = VariableElimination(self.bayesian_model)

    # All the values that are used for comparision in the all the tests are
    # found using SAMIAM (assuming that it is correct ;))

    def test_query_single_variable(self):
        query_result = self.bayesian_inference.query(['J'])
        np_test.assert_array_almost_equal(query_result['J'].values,
                                          np.array([0.416, 0.584]))

    def test_query_multiple_variable(self):
        query_result = self.bayesian_inference.query(['Q', 'J'])
        np_test.assert_array_almost_equal(query_result['J'].values,
                                          np.array([0.416, 0.584]))
        np_test.assert_array_almost_equal(query_result['Q'].values,
                                          np.array([0.4912, 0.5088]))

    def test_query_single_variable_with_evidence(self):
        query_result = self.bayesian_inference.query(variables=['J'],
                                                     evidence={'A': 0, 'R': 1})
        np_test.assert_array_almost_equal(query_result['J'].values,
                                          np.array([0.60, 0.40]))

    def test_query_multiple_variable_with_evidence(self):
        query_result = self.bayesian_inference.query(variables=['J', 'Q'],
                                                     evidence={'A': 0, 'R': 0,
                                                               'G': 0, 'L': 1})
        np_test.assert_array_almost_equal(query_result['J'].values,
                                          np.array([0.818182, 0.181818]))
        np_test.assert_array_almost_equal(query_result['Q'].values,
                                          np.array([0.772727, 0.227273]))

    def test_max_marginal(self):
        np_test.assert_almost_equal(self.bayesian_inference.max_marginal(), 0.1659, decimal=4)

    def test_max_marginal_var(self):
        np_test.assert_almost_equal(self.bayesian_inference.max_marginal(['G']), 0.5714, decimal=4)

    def test_max_marginal_var1(self):
        np_test.assert_almost_equal(self.bayesian_inference.max_marginal(['G', 'R']),
                                    0.4055, decimal=4)

    def test_max_marginal_var2(self):
        np_test.assert_almost_equal(self.bayesian_inference.max_marginal(['G', 'R', 'A']),
                                    0.3260, decimal=4)

    def test_map_query(self):
        map_query = self.bayesian_inference.map_query()
        self.assertDictEqual(map_query, {'A': 1, 'R': 1, 'J': 1, 'Q': 1, 'G': 0,
                                         'L': 0})

    def test_map_query_with_evidence(self):
        map_query = self.bayesian_inference.map_query(['A', 'R', 'L'],
                                                      {'J': 0, 'Q': 1, 'G': 0})
        self.assertDictEqual(map_query, {'A': 1, 'R': 0, 'L': 0})

    def test_induced_graph(self):
        induced_graph = self.bayesian_inference.induced_graph(['G', 'Q', 'A', 'J', 'L', 'R'])
        result_edges = sorted([sorted(x) for x in induced_graph.edges()])
        self.assertEqual([['A', 'J'], ['A', 'R'], ['G', 'J'], ['G', 'L'],
                          ['J', 'L'], ['J', 'Q'], ['J', 'R'], ['L', 'R']],
                         result_edges)

<<<<<<< HEAD
    def test_induced_width(self):
        result_width = self.bayesian_inference.induced_width(['G', 'Q', 'A', 'J', 'L', 'R'])
        self.assertEqual(2, result_width)
=======
    def tearDown(self):
        del self.bayesian_inference
        del self.bayesian_model
>>>>>>> f5bf88c5


class TestBeliefPropagation(unittest.TestCase):
    def setUp(self):
        self.junction_tree = JunctionTree([(('A', 'B'), ('B', 'C')),
                                           (('B', 'C'), ('C', 'D'))])
        phi1 = Factor(['A', 'B'], [2, 3], range(6))
        phi2 = Factor(['B', 'C'], [3, 2], range(6))
        phi3 = Factor(['C', 'D'], [2, 2], range(4))
        self.junction_tree.add_factors(phi1, phi2, phi3)

        self.bayesian_model = BayesianModel([('A', 'J'), ('R', 'J'), ('J', 'Q'),
                                             ('J', 'L'), ('G', 'L')])
        cpd_a = TabularCPD('A', 2, [[0.2], [0.8]])
        cpd_r = TabularCPD('R', 2, [[0.4], [0.6]])
        cpd_j = TabularCPD('J', 2,
                           [[0.9, 0.6, 0.7, 0.1],
                            [0.1, 0.4, 0.3, 0.9]],
                           ['R', 'A'], [2, 2])
        cpd_q = TabularCPD('Q', 2,
                           [[0.9, 0.2],
                            [0.1, 0.8]],
                           ['J'], [2])
        cpd_l = TabularCPD('L', 2,
                           [[0.9, 0.45, 0.8, 0.1],
                            [0.1, 0.55, 0.2, 0.9]],
                           ['G', 'J'], [2, 2])
        cpd_g = TabularCPD('G', 2, [[0.6], [0.4]])
        self.bayesian_model.add_cpds(cpd_a, cpd_g, cpd_j, cpd_l, cpd_q, cpd_r)

    def test_calibrate_clique_belief(self):
        belief_propagation = BeliefPropagation(self.junction_tree)
        belief_propagation.calibrate()
        clique_belief = belief_propagation.get_clique_beliefs()

        phi1 = Factor(['A', 'B'], [2, 3], range(6))
        phi2 = Factor(['B', 'C'], [3, 2], range(6))
        phi3 = Factor(['C', 'D'], [2, 2], range(4))

        b_A_B = phi1 * (phi3.marginalize('D', inplace=False) * phi2).marginalize('C', inplace=False)
        b_B_C = phi2 * (phi1.marginalize('A', inplace=False) * phi3.marginalize('D', inplace=False))
        b_C_D = phi3 * (phi1.marginalize('A', inplace=False) * phi2).marginalize('B', inplace=False)

        np_test.assert_array_almost_equal(clique_belief[('A', 'B')].values, b_A_B.values)
        np_test.assert_array_almost_equal(clique_belief[('B', 'C')].values, b_B_C.values)
        np_test.assert_array_almost_equal(clique_belief[('C', 'D')].values, b_C_D.values)

    def test_calibrate_sepset_belief(self):
        belief_propagation = BeliefPropagation(self.junction_tree)
        belief_propagation.calibrate()
        sepset_belief = belief_propagation.get_sepset_beliefs()

        phi1 = Factor(['A', 'B'], [2, 3], range(6))
        phi2 = Factor(['B', 'C'], [3, 2], range(6))
        phi3 = Factor(['C', 'D'], [2, 2], range(4))

        b_B = (phi1 * (phi3.marginalize('D', inplace=False) *
                       phi2).marginalize('C', inplace=False)).marginalize('A', inplace=False)

        b_C = (phi2 * (phi1.marginalize('A', inplace=False) *
                       phi3.marginalize('D', inplace=False))).marginalize('B', inplace=False)

        np_test.assert_array_almost_equal(sepset_belief[frozenset((('A', 'B'), ('B', 'C')))].values, b_B.values)
        np_test.assert_array_almost_equal(sepset_belief[frozenset((('B', 'C'), ('C', 'D')))].values, b_C.values)

    def test_max_calibrate_clique_belief(self):
        belief_propagation = BeliefPropagation(self.junction_tree)
        belief_propagation.max_calibrate()
        clique_belief = belief_propagation.get_clique_beliefs()

        phi1 = Factor(['A', 'B'], [2, 3], range(6))
        phi2 = Factor(['B', 'C'], [3, 2], range(6))
        phi3 = Factor(['C', 'D'], [2, 2], range(4))

        b_A_B = phi1 * (phi3.maximize('D', inplace=False) * phi2).maximize('C', inplace=False)
        b_B_C = phi2 * (phi1.maximize('A', inplace=False) * phi3.maximize('D', inplace=False))
        b_C_D = phi3 * (phi1.maximize('A', inplace=False) * phi2).maximize('B', inplace=False)

        np_test.assert_array_almost_equal(clique_belief[('A', 'B')].values, b_A_B.values)
        np_test.assert_array_almost_equal(clique_belief[('B', 'C')].values, b_B_C.values)
        np_test.assert_array_almost_equal(clique_belief[('C', 'D')].values, b_C_D.values)

    def test_max_calibrate_sepset_belief(self):
        belief_propagation = BeliefPropagation(self.junction_tree)
        belief_propagation.max_calibrate()
        sepset_belief = belief_propagation.get_sepset_beliefs()

        phi1 = Factor(['A', 'B'], [2, 3], range(6))
        phi2 = Factor(['B', 'C'], [3, 2], range(6))
        phi3 = Factor(['C', 'D'], [2, 2], range(4))

        b_B = (phi1 * (phi3.maximize('D', inplace=False) *
                       phi2).maximize('C', inplace=False)).maximize('A', inplace=False)

        b_C = (phi2 * (phi1.maximize('A', inplace=False) *
                       phi3.maximize('D', inplace=False))).maximize('B', inplace=False)

        np_test.assert_array_almost_equal(sepset_belief[frozenset((('A', 'B'), ('B', 'C')))].values, b_B.values)
        np_test.assert_array_almost_equal(sepset_belief[frozenset((('B', 'C'), ('C', 'D')))].values, b_C.values)

    # All the values that are used for comparision in the all the tests are
    # found using SAMIAM (assuming that it is correct ;))

    def test_query_single_variable(self):
        belief_propagation = BeliefPropagation(self.bayesian_model)
        query_result = belief_propagation.query(['J'])
        np_test.assert_array_almost_equal(query_result['J'].values,
                                          np.array([0.416, 0.584]))

    def test_query_multiple_variable(self):
        belief_propagation = BeliefPropagation(self.bayesian_model)
        query_result = belief_propagation.query(['Q', 'J'])
        np_test.assert_array_almost_equal(query_result['J'].values,
                                          np.array([0.416, 0.584]))
        np_test.assert_array_almost_equal(query_result['Q'].values,
                                          np.array([0.4912, 0.5088]))

    def test_query_single_variable_with_evidence(self):
        belief_propagation = BeliefPropagation(self.bayesian_model)
        query_result = belief_propagation.query(variables=['J'],
                                                evidence={'A': 0, 'R': 1})
        np_test.assert_array_almost_equal(query_result['J'].values,
                                          np.array([0.60, 0.40]))

    def test_query_multiple_variable_with_evidence(self):
        belief_propagation = BeliefPropagation(self.bayesian_model)
        query_result = belief_propagation.query(variables=['J', 'Q'],
                                                evidence={'A': 0, 'R': 0,
                                                          'G': 0, 'L': 1})
        np_test.assert_array_almost_equal(query_result['J'].values,
                                          np.array([0.818182, 0.181818]))
        np_test.assert_array_almost_equal(query_result['Q'].values,
                                          np.array([0.772727, 0.227273]))

    def test_map_query(self):
        belief_propagation = BeliefPropagation(self.bayesian_model)
        map_query = belief_propagation.map_query()
        self.assertDictEqual(map_query, {'A': 1, 'R': 1, 'J': 1, 'Q': 1, 'G': 0,
                                         'L': 0})

    def test_map_query_with_evidence(self):
        belief_propagation = BeliefPropagation(self.bayesian_model)
        map_query = belief_propagation.map_query(['A', 'R', 'L'],
                                                 {'J': 0, 'Q': 1, 'G': 0})
        self.assertDictEqual(map_query, {'A': 1, 'R': 0, 'L': 0})

    def tearDown(self):
        del self.junction_tree
        del self.bayesian_model<|MERGE_RESOLUTION|>--- conflicted
+++ resolved
@@ -93,15 +93,13 @@
                           ['J', 'L'], ['J', 'Q'], ['J', 'R'], ['L', 'R']],
                          result_edges)
 
-<<<<<<< HEAD
     def test_induced_width(self):
         result_width = self.bayesian_inference.induced_width(['G', 'Q', 'A', 'J', 'L', 'R'])
         self.assertEqual(2, result_width)
-=======
+
     def tearDown(self):
         del self.bayesian_inference
         del self.bayesian_model
->>>>>>> f5bf88c5
 
 
 class TestBeliefPropagation(unittest.TestCase):
