--- conflicted
+++ resolved
@@ -7,11 +7,7 @@
 from pgmpy.MarkovModel.UndirectedGraph import UndirectedGraph
 
 
-<<<<<<< HEAD
-class MarkovModel(UndirectedGraph):
-=======
 class MarkovModel(nx.Graph):
->>>>>>> 0052c83d
     """
         Base class for markov model.
 
@@ -86,16 +82,9 @@
         """
 
     def __init__(self, ebunch=None):
-<<<<<<< HEAD
-        nx.Graph.__init__(self, ebunch)
-        if ebunch:
-            for node in self.nodes():
-                self._set_is_observed(node, False)
-=======
         super(MarkovModel, self).__init__(ebunch)
         for node in self.nodes():
             self._set_is_observed(node, False)
->>>>>>> 0052c83d
         self.factors = []
         self.cardinality = {}
 
@@ -118,11 +107,7 @@
         >>> G = mm.MarkovModel()
         >>> G.add_node('A')
         """
-<<<<<<< HEAD
-        nx.Graph.add_node(node)
-=======
         super(MarkovModel, self).add_node(node)
->>>>>>> 0052c83d
         self._set_is_observed(node, False)
 
     def add_nodes_from(self, nodes):
@@ -172,13 +157,9 @@
         """
         # Need to check that there is no self loop.
         if u != v:
-<<<<<<< HEAD
-            self.add_edge(self, u, v)
-=======
             super(MarkovModel, self).add_edge(u, v)
         else:
             raise ValueError('Self loops are not allowed')
->>>>>>> 0052c83d
 
     def add_edges_from(self, ebunch):
         """
@@ -416,22 +397,14 @@
     #     """
     #     self.node[node]['_states'] = states
 
-<<<<<<< HEAD
-    def _set_is_observed(self, node):
-=======
     def _set_is_observed(self, node, bool):
->>>>>>> 0052c83d
         """
         Updates '_observed' attribute of the node.
 
         If any of the states of a node are observed, node.['_observed']
         is made True. Otherwise, it is False.
         """
-<<<<<<< HEAD
-        self.node[node]['_is_observed'] = True
-=======
         self.node[node]['_is_observed'] = bool
->>>>>>> 0052c83d
 
     def is_observed(self, nodes):
         """
@@ -928,81 +901,4 @@
             for edge in combinations(other_variables, 2):
                 edges_to_add.add(edge)
             graph_copy.add_edges_from(edges_to_add)
-<<<<<<< HEAD
-        return self.copy().add_edges_from(edges_to_add)
-
-
-    def MAP_graph_cut(self):
-        """
-        Finds the MAP assignment for pairwise binary MRFs
-
-        Parameter
-        ----------
-        None
-
-        Reference
-        -----------
-        Section 13.6 in Koller
-
-        Example
-        --------
-        >>> import MarkovModel as mm
-        >>> graph = mm.MarkovModel([('a','b'),('b','c'), ('a','c')])
-        >>> graph.add_states({'a': ['0', '1'], 'b': ['0', '1'], 'c': ['0','1']})
-        >>> graph.add_factor(['a','b'],[5,1,1,2])
-        >>> graph.add_factor(['b','c'],[1,1,1,5])
-        >>> graph.add_factor(['a','c'],[1,1,1,5])
-        >>> graph.MAP_graph_cut()
-        {'a': '1', 'c': '1', 'b': '1'}
-        """
-        for factor in self.get_factors():
-            if not (factor.singleton_factor() or factor.pairwise_submodular_factor()):
-                raise ValueError("Factors are not compatible with algorithm")
-        g = DirectedGraph()
-        for node in self.nodes():
-            g.add_node(node)
-        source_node = g.get_node_name_with_suffix("source")
-        sink_node = g.get_node_name_with_suffix("sink")
-        g.add_node(source_node)
-        g.add_node(sink_node)
-        g.add_all_flow_edges()
-        for factor in self.get_factors():
-            if factor.singleton_factor():
-                var = factor.get_variables()[0]
-                g.add_to_flow_edge_capacity(source_node, var, -factor.get_log_value([1]))
-                g.add_to_flow_edge_capacity(var, sink_node, -factor.get_log_value([0]))
-            else:
-                variables = factor.get_variables()
-                var1, var2 = variables[0], variables[1]
-                a = -factor.get_log_value([0, 0])
-                b = -factor.get_log_value([0, 1])
-                c = -factor.get_log_value([1, 0])
-                d = -factor.get_log_value([1, 1])
-                g.add_to_flow_edge_capacity(var2, sink_node, c)
-                g.add_to_flow_edge_capacity(source_node, var2, d)
-                g.add_to_flow_edge_capacity(var1, sink_node, a - c)
-                g.add_to_flow_edge_capacity(var1, var2, b + c - a - d)
-        for node in self.nodes():
-            wsu = g.get_flow_capacity(source_node, node)
-            wut = g.get_flow_capacity(node, sink_node)
-            min_val = min(wsu, wut)
-            g.add_to_flow_edge_capacity(source_node, node, -min_val)
-            g.add_to_flow_edge_capacity(node, sink_node, -min_val)
-        g.max_flow_ford_fulkerson(source_node, sink_node)
-        dfs_set = set()
-        g.flow_dfs(source_node, dfs_set)
-        val1_set = set()
-        for node in g.neighbors(source_node):
-            if node not in dfs_set:
-                val1_set.add(node)
-        all_nodes = set(self.nodes())
-        val0_set = all_nodes - val1_set
-        ans_dict = {}
-        for node in val0_set:
-            ans_dict[node] = "0"
-        for node in val1_set:
-            ans_dict[node] = "1"
-        return ans_dict
-=======
-        return self.copy().add_edges_from(edges_to_add)
->>>>>>> 0052c83d
+        return self.copy().add_edges_from(edges_to_add)